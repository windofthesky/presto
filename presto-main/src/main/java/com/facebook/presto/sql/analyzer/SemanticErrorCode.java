--- conflicted
+++ resolved
@@ -77,10 +77,8 @@
     INVALID_SESSION_PROPERTY,
     INVALID_TRANSACTION_MODE,
 
-<<<<<<< HEAD
     INCORRECT_NUMBER_OF_PARAMETERS,
-    INVALID_PARAMETER_USAGE
-=======
+    INVALID_PARAMETER_USAGE,
+
     INVALID_PRIVILEGE,
->>>>>>> 34b1335e
 }